#!/usr/bin/env python3
# coding: utf-8

from src.wrapper_class import Wrapper

def main():
<<<<<<< HEAD
    start_time = datetime.now()  # Time how long the script takes

    # Get and validate command-line arguments and parameters from .JSON file
    args = get_args() 
    json_args = validate_parameter_json(args.parameter_json)
    LOGGER.info(f"Identified stages to be run: {json_args['cabinet']['stages']}")
    
    # Run every stage that the parameter file says to run
    success = run_all_stages(json_args)

    # Show user how long the pipeline took and end the pipeline here
    exit_with_time_info(start_time, success)

=======
    Cabinet = Wrapper()
    Cabinet.run_wrapper()
>>>>>>> 685e349c

if __name__ == "__main__":
    main()<|MERGE_RESOLUTION|>--- conflicted
+++ resolved
@@ -4,24 +4,8 @@
 from src.wrapper_class import Wrapper
 
 def main():
-<<<<<<< HEAD
-    start_time = datetime.now()  # Time how long the script takes
-
-    # Get and validate command-line arguments and parameters from .JSON file
-    args = get_args() 
-    json_args = validate_parameter_json(args.parameter_json)
-    LOGGER.info(f"Identified stages to be run: {json_args['cabinet']['stages']}")
-    
-    # Run every stage that the parameter file says to run
-    success = run_all_stages(json_args)
-
-    # Show user how long the pipeline took and end the pipeline here
-    exit_with_time_info(start_time, success)
-
-=======
     Cabinet = Wrapper()
     Cabinet.run_wrapper()
->>>>>>> 685e349c
 
 if __name__ == "__main__":
     main()