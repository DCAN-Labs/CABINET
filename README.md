# CABINET

This [BIDS App](https://bids-apps.neuroimaging.io/about/) provides the utility of creating a [nnU-Net](https://github.com/MIC-DKFZ/nnUNet) anatomical MRI segmentation and mask with a infant brain trained model for the purposes of circumventing JLF within [Nibabies](https://nibabies.readthedocs.io/en/latest/index.html). 

## Stages

1. PreBIBSnet
2. BIBSnet
3. PostBIBSnet
4. [Nibabies](https://nibabies.readthedocs.io/en/latest/index.html) (FUTURE)
5. [XCP-D](https://xcp-d.readthedocs.io/en/latest/) (FUTURE)

![CABINET - Stages for MRI Processing](https://user-images.githubusercontent.com/102316699/177638055-14894a92-9cb6-4a70-a649-71f61d47f3d6.png)

## Dependencies 

docker or singularity (depending on what containerization software you will use for execution)

## Installation

Developers can benefit from running the application outside of the container for testing. For users interested in producing segmentations, we recommend one use the container instead

### Container

Container hosted here: https://hub.docker.com/r/dcanumn/cabinet

#### Singularity

<<<<<<< HEAD
    singularity pull cabinet.sif docker://path/to/docker/image #TODO FILL IN ACTUAL PATH
=======
    singularity pull cabinet.sif docker://dcanumn/cabinet
>>>>>>> 7e996009

#### Docker

    docker pull dcanumn/cabinet


## Usage

The BIBSnet portion of CABINET needs a Volta (v), Ampere (a), or Turing (t) NVIDIA GPU.

### Command-Line Arguments

```
    usage: run.py [-h] -jargs PARAMETER_JSON -participant PARTICIPANT_LABEL [-ses SESSION] [-age AGE_MONTHS] [-v]
                [--overwrite] [-start {prebibsnet,bibsnet,postbibsnet}] [-end {prebibsnet,bibsnet,postbibsnet}]
                [--script-dir SCRIPT_DIR]
                bids_dir output_dir {participant}

    positional arguments:
    bids_dir        Valid absolute path to
                    existing base study directory
                    containing BIDS-valid input
                    subject data directories.
                    Example: /path/to/bids/input/
    output_dir      Valid absolute path to
                    existing derivatives directory
                    to save each stage's outputs
                    by subject session into.
                    Example: /path/to/output/derivatives/
    {participant}   Processing level. Currently
                    the only choice is
                    'participant'. See BIDS-Apps
                    specification.

    optional arguments:
    -h, --help          show this help message
                        and exit
    -jargs PARAMETER_JSON, -params PARAMETER_JSON, --parameter-json PARAMETER_JSON
            Valid path to existing readable
            parameter .JSON file. See README.md
            and example parameter .JSON files for
            more information on parameters.
    -participant PARTICIPANT_LABEL, --subject PARTICIPANT_LABEL, -sub PARTICIPANT_LABEL, --participant-label PARTICIPANT_LABEL
            The participant's unique subject
            identifier, without 'sub-'prefix.
            Example: 'ABC12345'
    -ses SESSION, --session SESSION, --session-id SESSION
            The name of the session to processes
            participant data for. Example:
            baseline_year1
    -age AGE_MONTHS, -months AGE_MONTHS, --age-months AGE_MONTHS
            Positive integer, the participant's
            age in months. For example, -age 5
            would mean the participant is 5 months
            old. Include this argument unless the
            age in months is specified in the
            participants.tsv file inside the BIDS
            input directory.
    -v, --verbose
            Include this flag to print detailed
            information and every command being
            run by CABINET to stdout. Otherwise
            CABINET will only print warnings,
            errors, and minimal output.
    --overwrite, --overwrite-old
            Include this flag to overwrite any
            previous CABINET outputs in the
            derivatives sub-directories.
            Otherwise, by default CABINET will
            skip creating any CABINET output files
            that already exist in the
            sub-directories of derivatives.
    -start {prebibsnet,bibsnet,postbibsnet}, --starting-stage {prebibsnet,bibsnet,postbibsnet}
            Name of the stage to run first. By
            default, this will be the prebibsnet
            stage. Valid choices: prebibsnet,
            bibsnet, postbibsnet
    -end {prebibsnet,bibsnet,postbibsnet}, --ending-stage {prebibsnet,bibsnet,postbibsnet}
            Name of the stage to run last. By
            default, this will be the postbibsnet
            stage. Valid choices: prebibsnet,
            bibsnet, postbibsnet
    --script-dir SCRIPT_DIR
            Valid path to the existing parent
            directory of this run.py script.
            Include this argument if and only if
            you are running the script as a SLURM
            SBATCH job.
```

### Example paramater file fields: segmentation container

#### "common": parameters used by multiple stages within CABINET

- `"fsl_bin_path"`: string, a valid absolute path to existing `bin` directory in [FreeSurferLearner (FSL)](https://fsl.fmrib.ox.ac.uk/fsl/fslwiki/). Example: `"/opt/fsl-6.0.5.1/bin/"`
- `"task_id"`: string, the name of the task performed by the participant to processes data for. This parameter can also be `null` for non-task data. Example: `nback`

#### "resource_management": parameters to determine resource use when running parallel scripts. These parameters are only needed for nibabies and XCPD.
        
#### "preBIBSnet": parameters used only for the preBIBSnet stage 
- `"brain_z_size"`: positive integer, the size of the participant's brain along the z axis in mm. Example: `110`

![brainzsize2](https://user-images.githubusercontent.com/102316699/184005162-0b1ebb76-3e5a-4bd3-b258-a686272e2ecc.png)

#### "BIBSnet": parameters used only for the BIBSnet stage
- `"model"`: string, the model to run. Example: `"3d_fullres"`
- `"nnUNet_predict_path"`: string, a valid path to nnUNet_predict executable file. Example: `"/opt/conda/bin/nnUNet_predict"`
- `"code_dir"`: string, a valid path to directory containing BIBSnet python wrapper `run.py`. Example: `"/home/cabinet/SW/BIBSnet"`
- `"singularity_image_path"`: string, a valid path to BIBSnet singularity image `.sif` file: Example: `"/home/cabinet/user/bibsnet.sif"`
- `"task"`: string naming the BIBSnet task performed by the participant to processes data for. Examples: `"512"`

#### "nibabies": [see here](https://nibabies.readthedocs.io/en/latest/index.html)

#### "XCPD": [see here](https://xcp-d.readthedocs.io/en/latest/)


### Container

The job typically takes about 45 minutes, 20 tasks, and one node with 40 gb of memory to run effectively. Less memory could result in holes in the segmentation produced by BIBSnet.

This has been primarily tested in Singularity. We are less able to provide technical support for Docker execution.

#### Docker

    docker run --rm -it \
    -v /path/to/input:/input \
    -v /path/to/output:/out \
    -v /path/to/param_file.json:param_file.json \
    docker_image:version /input /output participant -jargs /param_file.json \
    -end postbibsnet --participant_label subject_id -ses session_id -age age_months -v


#### Singularity

    singularity run --nv --cleanenv --no-home \
    -B /path/to/input:/input \
    -B /path/to/output:/output \
    -B /path/to/param_file.json:/param_file.json \
    /home/faird/shared/code/internal/pipelines/cabinet_container/cabinet_1_3_2.sif \
    /input /output participant -jargs /param_file.json -end postbibsnet \
    --participant_label subject_id -ses session_id -age age_months -v 


## 1. PreBIBSnet

Prepares the anatomical BIDS images for BIBSnet segmentation generation.

1. Renames T1 and T2 to fit nnU-Net naming (0000 and 0001 for T1 and T2, respectively)
2. Average multiple T1/T2 weighted images into one T1/T2 weighted image
3. Crops the neck and shoulders out of the images
4. Registers the T2 to the T1 either via traditional transform or ACPC-alignment. Optimal method gets chosen via eta-squared calculation


## 2. BIBSnet

Quickly and accurately segments an optimally-aligned T1 and T2 pair with a deep neural network trained via nnU-Net and SynthSeg with a large 0 to 8 month old infant MRI brain dataset.

## 3. PostBIBSnet

1. Generates a left-right mask and dilates it
2. Uses dilated left-right mask to correct segmentation chirality
3. Registers the segmentation back into native T1 space using transform produced via optimal registration in preBIBSnet
4. Generates a mask of the segmentation from the native T1 space segmentation
5. Renames the native T1 space segmentation and mask to BIDS standard naming conventions to feed into Nibabies


## 4. Nibabies (FUTURE)

Infant fmriprep image processing

## 5. XCP-D (FUTURE)

DCANBOLDProc and Executive Summary<|MERGE_RESOLUTION|>--- conflicted
+++ resolved
@@ -10,15 +10,23 @@
 4. [Nibabies](https://nibabies.readthedocs.io/en/latest/index.html) (FUTURE)
 5. [XCP-D](https://xcp-d.readthedocs.io/en/latest/) (FUTURE)
 
+<br />
+
 ![CABINET - Stages for MRI Processing](https://user-images.githubusercontent.com/102316699/177638055-14894a92-9cb6-4a70-a649-71f61d47f3d6.png)
 
+<br />
+
 ## Dependencies 
 
 docker or singularity (depending on what containerization software you will use for execution)
 
+<br />
+
 ## Installation
 
-Developers can benefit from running the application outside of the container for testing. For users interested in producing segmentations, we recommend one use the container instead
+We strongly recommend that users interested in producing segmentations run the containerized version of `CABINET`. However, developers may sometimes benefit from running the application outside of the container for testing. 
+
+<br />
 
 ### Container
 
@@ -26,16 +34,13 @@
 
 #### Singularity
 
-<<<<<<< HEAD
-    singularity pull cabinet.sif docker://path/to/docker/image #TODO FILL IN ACTUAL PATH
-=======
     singularity pull cabinet.sif docker://dcanumn/cabinet
->>>>>>> 7e996009
 
 #### Docker
 
     docker pull dcanumn/cabinet
 
+<br />
 
 ## Usage
 
@@ -44,84 +49,59 @@
 ### Command-Line Arguments
 
 ```
-    usage: run.py [-h] -jargs PARAMETER_JSON -participant PARTICIPANT_LABEL [-ses SESSION] [-age AGE_MONTHS] [-v]
-                [--overwrite] [-start {prebibsnet,bibsnet,postbibsnet}] [-end {prebibsnet,bibsnet,postbibsnet}]
-                [--script-dir SCRIPT_DIR]
-                bids_dir output_dir {participant}
-
-    positional arguments:
-    bids_dir        Valid absolute path to
-                    existing base study directory
-                    containing BIDS-valid input
-                    subject data directories.
-                    Example: /path/to/bids/input/
-    output_dir      Valid absolute path to
-                    existing derivatives directory
-                    to save each stage's outputs
-                    by subject session into.
-                    Example: /path/to/output/derivatives/
-    {participant}   Processing level. Currently
-                    the only choice is
-                    'participant'. See BIDS-Apps
-                    specification.
-
-    optional arguments:
-    -h, --help          show this help message
-                        and exit
-    -jargs PARAMETER_JSON, -params PARAMETER_JSON, --parameter-json PARAMETER_JSON
-            Valid path to existing readable
-            parameter .JSON file. See README.md
-            and example parameter .JSON files for
-            more information on parameters.
-    -participant PARTICIPANT_LABEL, --subject PARTICIPANT_LABEL, -sub PARTICIPANT_LABEL, --participant-label PARTICIPANT_LABEL
-            The participant's unique subject
-            identifier, without 'sub-'prefix.
-            Example: 'ABC12345'
-    -ses SESSION, --session SESSION, --session-id SESSION
-            The name of the session to processes
-            participant data for. Example:
-            baseline_year1
-    -age AGE_MONTHS, -months AGE_MONTHS, --age-months AGE_MONTHS
-            Positive integer, the participant's
-            age in months. For example, -age 5
-            would mean the participant is 5 months
-            old. Include this argument unless the
-            age in months is specified in the
-            participants.tsv file inside the BIDS
-            input directory.
-    -v, --verbose
-            Include this flag to print detailed
-            information and every command being
-            run by CABINET to stdout. Otherwise
-            CABINET will only print warnings,
-            errors, and minimal output.
-    --overwrite, --overwrite-old
-            Include this flag to overwrite any
-            previous CABINET outputs in the
-            derivatives sub-directories.
-            Otherwise, by default CABINET will
-            skip creating any CABINET output files
-            that already exist in the
-            sub-directories of derivatives.
-    -start {prebibsnet,bibsnet,postbibsnet}, --starting-stage {prebibsnet,bibsnet,postbibsnet}
-            Name of the stage to run first. By
-            default, this will be the prebibsnet
-            stage. Valid choices: prebibsnet,
-            bibsnet, postbibsnet
-    -end {prebibsnet,bibsnet,postbibsnet}, --ending-stage {prebibsnet,bibsnet,postbibsnet}
-            Name of the stage to run last. By
-            default, this will be the postbibsnet
-            stage. Valid choices: prebibsnet,
-            bibsnet, postbibsnet
-    --script-dir SCRIPT_DIR
-            Valid path to the existing parent
-            directory of this run.py script.
-            Include this argument if and only if
-            you are running the script as a SLURM
-            SBATCH job.
+usage: CABINET [-h] -jargs PARAMETER_JSON [-participant PARTICIPANT_LABEL] [-age AGE_MONTHS] [-z]
+               [-end {prebibsnet,bibsnet,postbibsnet}] [-ses SESSION] [--overwrite]
+               [-start {prebibsnet,bibsnet,postbibsnet}] [-v] [--script-dir SCRIPT_DIR]
+               bids_dir output_dir {participant}
+
+positional arguments:
+  bids_dir              Valid absolute path to existing base study directory containing BIDS-valid input subject data
+                        directories. Example: /path/to/bids/input/
+  output_dir            Valid absolute path to existing derivatives directory to save each stage's outputs by subject
+                        session into. Example: /path/to/output/derivatives/
+  {participant}         Processing level. Currently the only choice is 'participant'.See BIDS-Apps specification.
+
+optional arguments:
+  -h, --help            show this help message and exit
+  -jargs PARAMETER_JSON, -params PARAMETER_JSON, --parameter-json PARAMETER_JSON
+                        Valid path to existing readable parameter .JSON file. See README.md and example parameter
+                        .JSON files for more information on parameters.
+  -participant PARTICIPANT_LABEL, --subject PARTICIPANT_LABEL, -sub PARTICIPANT_LABEL, --participant-label PARTICIPANT_LABEL
+                        The participant's unique subject identifier, without 'sub-'prefix. Example: 'ABC12345'
+  -age AGE_MONTHS, -months AGE_MONTHS, --age-months AGE_MONTHS
+                        Positive integer, the participant's age in months. For example, -age 5 would mean the
+                        participant is 5 months old.Include this argument unless the age in months is specified inthe
+                        participants.tsv file inside the BIDS input directory.
+  -z, --brain-z-size    Include this flag to infer participants' brain height (z) using the participants.tsv
+                        brain_z_size column. Otherwise, CABINET will estimate the brain height from the participant
+                        age and averages of a large sample of infant brain heights.
+  -end {prebibsnet,bibsnet,postbibsnet}, --ending-stage {prebibsnet,bibsnet,postbibsnet}
+                        Name of the stage to run last. By default, this will be the postbibsnet stage. Valid choices:
+                        prebibsnet, bibsnet, postbibsnet
+  -ses SESSION, --session SESSION, --session-id SESSION
+                        The name of the session to processes participant data for. Example: baseline_year1
+  --overwrite, --overwrite-old
+                        Include this flag to overwrite any previous CABINET outputs in the derivatives sub-
+                        directories. Otherwise, by default CABINET will skip creating any CABINET output files that
+                        already exist in the sub-directories of derivatives.
+  -start {prebibsnet,bibsnet,postbibsnet}, --starting-stage {prebibsnet,bibsnet,postbibsnet}
+                        Name of the stage to run first. By default, this will be the prebibsnet stage. Valid choices:
+                        prebibsnet, bibsnet, postbibsnet
+  -v, --verbose         Include this flag to print detailed information and every command being run by CABINET to
+                        stdout. Otherwise CABINET will only print warnings, errors, and minimal output.
+  --script-dir SCRIPT_DIR
+                        Valid path to the existing parent directory of this run.py script. Include this argument if
+                        and only if you are running the script as a SLURM/SBATCH job.
 ```
 
-### Example paramater file fields: segmentation container
+<br />
+
+### Parameter `.JSON` File
+
+The repository contains two parameter files, one recommended to run CABINET inside its container and one recommended to run outside:
+
+- Inside Container: `parameter-file-container.json`
+- Outside Container: `parameter-file-application.json`
 
 #### "common": parameters used by multiple stages within CABINET
 
@@ -129,11 +109,6 @@
 - `"task_id"`: string, the name of the task performed by the participant to processes data for. This parameter can also be `null` for non-task data. Example: `nback`
 
 #### "resource_management": parameters to determine resource use when running parallel scripts. These parameters are only needed for nibabies and XCPD.
-        
-#### "preBIBSnet": parameters used only for the preBIBSnet stage 
-- `"brain_z_size"`: positive integer, the size of the participant's brain along the z axis in mm. Example: `110`
-
-![brainzsize2](https://user-images.githubusercontent.com/102316699/184005162-0b1ebb76-3e5a-4bd3-b258-a686272e2ecc.png)
 
 #### "BIBSnet": parameters used only for the BIBSnet stage
 - `"model"`: string, the model to run. Example: `"3d_fullres"`
@@ -146,6 +121,7 @@
 
 #### "XCPD": [see here](https://xcp-d.readthedocs.io/en/latest/)
 
+<br />
 
 ### Container
 
@@ -160,7 +136,7 @@
     -v /path/to/output:/out \
     -v /path/to/param_file.json:param_file.json \
     docker_image:version /input /output participant -jargs /param_file.json \
-    -end postbibsnet --participant_label subject_id -ses session_id -age age_months -v
+    -end postbibsnet -v
 
 
 #### Singularity
@@ -170,9 +146,27 @@
     -B /path/to/output:/output \
     -B /path/to/param_file.json:/param_file.json \
     /home/faird/shared/code/internal/pipelines/cabinet_container/cabinet_1_3_2.sif \
-    /input /output participant -jargs /param_file.json -end postbibsnet \
-    --participant_label subject_id -ses session_id -age age_months -v 
-
+    /input /output participant -jargs /param_file.json -end postbibsnet -v 
+
+<br />
+
+### Application
+
+We do not recommend running `CABINET` outside of the container.
+
+<br />
+
+## Multiple Participant Requirements
+
+### `participants.tsv`
+
+When running multiple subjects and/or sessions, the `participants.tsv` file in the `bids_dir` must include an `age` column. In that column, each row has one positive integer, the participant's age in months at that session.
+
+If the user wants to specify the brain height (shown below) for each subject session, then the user must also include an additional `"brain_z_size"` column. That column also must have a positive integer for each row, which is the size of the participant's brain along the z-axis in millimeters. Without a `brain_z_size` column, `CABINET` will calculate the `brain_z_size` value based on a table with [BCP](https://babyconnectomeproject.org/) participants' average head radius per age. That table is called `age_to_avg_head_radius_BCP.csv` under the `data` directory.
+
+<center><img src="https://user-images.githubusercontent.com/102316699/184005162-0b1ebb76-3e5a-4bd3-b258-a686272e2ecc.png" width=555em></center>
+
+<br />
 
 ## 1. PreBIBSnet
 
@@ -183,10 +177,13 @@
 3. Crops the neck and shoulders out of the images
 4. Registers the T2 to the T1 either via traditional transform or ACPC-alignment. Optimal method gets chosen via eta-squared calculation
 
+<br />
 
 ## 2. BIBSnet
 
 Quickly and accurately segments an optimally-aligned T1 and T2 pair with a deep neural network trained via nnU-Net and SynthSeg with a large 0 to 8 month old infant MRI brain dataset.
+
+<br />
 
 ## 3. PostBIBSnet
 
@@ -196,11 +193,14 @@
 4. Generates a mask of the segmentation from the native T1 space segmentation
 5. Renames the native T1 space segmentation and mask to BIDS standard naming conventions to feed into Nibabies
 
+<br />
 
 ## 4. Nibabies (FUTURE)
 
 Infant fmriprep image processing
 
+<br />
+
 ## 5. XCP-D (FUTURE)
 
 DCANBOLDProc and Executive Summary